--- conflicted
+++ resolved
@@ -466,13 +466,8 @@
 ## Coming Soon...
 The following features are in the pipeline:
 
-<<<<<<< HEAD
-- [FIX](https://en.wikipedia.org/wiki/Financial_Information_eXchange) exchange adapter for [GDAX](https://docs.gdax.com/#fix-api).
-- REST exchange adapter for [Kraken](https://www.kraken.com).
-=======
 - REST Exchange Adapter for [Kraken](https://www.kraken.com).
 - [FIX](https://en.wikipedia.org/wiki/Financial_Information_eXchange) Exchange Adapter for [GDAX](https://docs.gdax.com/#fix-api).
->>>>>>> 9a38d5dd
 - Convert bot into [Spring Boot](http://projects.spring.io/spring-boot/) app. This will include a new REST API for administering the bot.
 - Web UI (written in [AngularJS](https://angularjs.org/) and [Bootstrap](http://getbootstrap.com/)) for administering 
   the bot; it will consume the new Spring Boot app REST API. 
