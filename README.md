# BX-bot

<<<<<<< HEAD
_14 August 2016 - this is a development branch. See master branch for latest stable code._
=======
[![Build Status](https://travis-ci.org/gazbert/bxbot.svg?branch=master)](https://travis-ci.org/gazbert/bxbot)
>>>>>>> 6bd2e511

## What is BX-bot?
BX-bot (_Bex_) is a simple Java automated trading bot for trading [Bitcoin](https://bitcoin.org) on 
cryptocurrency [exchanges](https://bitcoinwisdom.com/).

The project contains the basic infrastructure to trade on a [cryptocurrency](http://coinmarketcap.com/) exchange...
except for the trading strategies - you'll need to write those yourself. A simple example
[scalping strategy](http://www.investopedia.com/articles/trading/02/081902.asp) is included to get you started with the
Trading API - take a look [here](http://www.investopedia.com/articles/active-trading/101014/basics-algorithmic-trading-concepts-and-examples.asp)
for more ideas.

Exchange Adapters for using [BTC-e](https://btc-e.com), [Bitstamp](https://www.bitstamp.net), 
[Bitfinex](https://www.bitfinex.com), [OKCoin](https://www.okcoin.com/), [Huobi](https://www.huobi.com/), 
[GDAX](https://www.gdax.com/), [itBit](https://www.itbit.com/), [Kraken](https://www.kraken.com), and [Gemini](https://gemini.com/) 
are included. Feel free to improve these or contribute new adapters to the project, that would be shiny.

The Trading API provides support for [limit orders](http://www.investopedia.com/terms/l/limitorder.asp)
traded at the [spot price](http://www.investopedia.com/terms/s/spotprice.asp);
it does not support [futures](http://www.investopedia.com/university/beginners-guide-to-trading-futures/) or 
[margin](http://www.investopedia.com/university/margin/) trading... yet.
 
**Warning:** Trading Bitcoin carries significant financial risk; you could lose money. This software is provided 'as is'
and released under the [MIT license](http://opensource.org/licenses/MIT).

## Architecture
![bxbot-core-architecture.png](./docs/bxbot-core-architecture.png)

- **Trading Engine** - the execution unit. It provides a framework for integrating and executing Exchange Adapters and Trading Strategies.
- **Exchange Adapters** - the data stream unit. They provide access to a given exchange.
- **Trading Strategies** - the decision or strategy unit. This is where the trading decisions happen.
- **Trading API** - Trading Strategies use this API to make trades. Exchange Adapters implement this to provide access
  to a given exchange.
- **Strategy API** - Trading Strategies implement this for the Trading Engine to execute them.
 
Trading Strategies and Exchange Adapters are injected by the Trading Engine on startup. The bot uses a crude XML based
dependency injection framework to achieve this; the long term goal is to run it as a [Spring Boot](http://projects.spring.io/spring-boot/)
app in a [microservice](http://martinfowler.com/articles/microservices.html) system.

The bot was designed to fail hard and fast if any unexpected errors occur in the Exchange Adapters or Trading Strategies:
it will log the error, send an email alert (if configured), and then shutdown.

The first release of BX-bot is single-threaded for simplicity; I am working on a concurrent version.

## Dependencies
BX-bot requires [Oracle JDK 1.8](http://www.oracle.com/technetwork/java/javase/downloads/index-jsp-138363.html) for the
development and runtime environment.

You'll also need [Maven 3](https://maven.apache.org) installed in order to build the bot and pull in the dependencies;
BX-bot depends on [log4j](http://logging.apache.org/log4j), [JavaMail](https://java.net/projects/javamail/pages/Home),
[Google Gson](https://code.google.com/p/google-gson/), [Google Guava](https://github.com/google/guava), and 
[Spring Boot](http://projects.spring.io/spring-boot/).
See the [`pom.xml`](./pom.xml) for details.

## Testing
The bot has undergone basic unit testing on a _best-effort_ basis - there is a continuous integration build 
running on [Travis CI](https://travis-ci.org/gazbert/bxbot).

The latest stable build can always be found on the [Releases](https://github.com/gazbert/bxbot/releases) page. 
The SNAPSHOT builds on master are active development builds, but the tests should always pass and the bot should always 
be deployable.

## Issue & Change Management
Issues and new features will be managed using the project [Issue Tracker](https://github.com/gazbert/bxbot/issues) -
submit bugs here.
 
You are welcome to take on new features or fix bugs! See [here](CONTRIBUTING.md) for how to get involved.

## User Guide

### Configuration
The bot provides a simple plugin framework for:

* Exchanges to integrate with.
* Markets to trade on.
* Trading Strategies to execute.

It uses XML configuration files. These live in the [`config`](./config) folder.

Config changes are only applied at startup; they are _not_ hot.

All configuration elements are mandatory unless specified otherwise.

Sample configurations for running on different exchanges can be found in the 
[`config/samples`](./config/samples)folder.

##### Exchange Adapters
You specify the Exchange Adapter you want BX-bot to use in the 
[`exchange.xml`](./config/exchange.xml) file. 

```xml
<exchange>
    <name>BTC-e</name>
    <adapter>com.gazbert.bxbot.core.exchanges.BtceExchangeAdapter</adapter>
    <authentication-config>
        <config-item>
            <name>key</name>
            <value>your-api-key</value>
        </config-item>
        <config-item>
            <name>secret</name>
            <value>your-secret-key</value>
        </config-item>
    </authentication-config>
    <network-config>
        <connection-timeout>30</connection-timeout>
        <non-fatal-error-codes>
            <code>502</code>
            <code>503</code>
        </non-fatal-error-codes>
        <non-fatal-error-messages>
            <message>Connection reset</message>
            <message>Connection refused</message>
        </non-fatal-error-messages>
    </network-config>
    <other-config>
        <config-item>
            <name>buy-fee</name>
            <value>0.5</value>
        </config-item>
        <config-item>
            <name>sell-fee</name>
            <value>0.5</value>
        </config-item>
    </other-config>
</exchange>
```

All elements are mandatory unless stated otherwise.

The `<name>` value is for descriptive use only. It is used in the log statements.

For the `<adapter>` value, you must specify the fully qualified name of the Exchange Adapter class for the Trading Engine
to inject on startup. The class must be on the runtime classpath. See the _How do I write my own Exchange Adapter?_ 
section for more details.

The `<authentication-config>` section is optional. If present, at least 1 `<config-item>` must be set - these are repeating
key/value String pairs. This section is used by the inbuilt Exchange Adapters to configure their exchange trading API credentials - see
the sample `exchange.xml` config files for details.

The `<network-config>` section is optional. If present, the `<connection-timeout>`, `<non-fatal-error-codes>`, and
`<non-fatal-error-messages>` sections must be set. This section is used by the inbuilt Exchange Adapters to set
their network configuration as detailed below:

* The `<connection-timeout>` is the timeout value that the exchange adapter will wait on socket connect/socket read when
communicating with the exchange. Once this threshold has been breached, the exchange adapter will give up and throw an
[`ExchangeNetworkException`](./src/main/java/com/gazbert/bxbot/core/api/trading/ExchangeNetworkException.java).
The sample Exchange Adapters are single threaded: if a request gets blocked, it will block all subsequent requests from
getting to the exchange. This timeout value prevents an indefinite block.

* The `<non-fatal-error-codes>` section contains a list of HTTP status codes that will trigger the adapter to throw a
non-fatal 'ExchangeNetworkException'.
This allows the bot to recover from temporary network issues. See the sample `exchange.xml` config files for status codes to use.

* The `<non-fatal-error-messages>` section contains a list of java.io exception messages that will trigger the adapter to
throw a non-fatal `ExchangeNetworkException`.
This allows the bot to recover from temporary network issues. See the sample `exchange.xml` config files for messages to use.

The `<other-config>` section is optional. If present, at least 1 `<config-item>` must be set - these are repeating
key/value String pairs. This section is used by the inbuilt Exchange Adapters to configure any additional config,
e.g. buy/sell fees.

BX-bot only supports 1 Exchange Adapter for each instance of the bot; you will need to create multiple (runtime) 
instances of the bot to run against different exchanges.

##### Markets
You specify which markets you want to trade on in the 
[`markets.xml`](./config/markets.xml) file.

```xml
<markets>      
    <market>
        <label>BTC/USD</label>
        <id>btc_usd</id>
        <base-currency>BTC</base-currency>
        <counter-currency>USD</counter-currency>
        <enabled>true</enabled>
        <trading-strategy>scalping-strategy</trading-strategy>
    </market>
    <market>
        <label>LTC/BTC</label>
        <id>ltc_usd</id>
        <base-currency>LTC</base-currency>
        <counter-currency>BTC</counter-currency>
        <enabled>false</enabled>
        <trading-strategy>scalping-strategy</trading-strategy>
    </market>        
</markets>
```

All elements are mandatory unless stated otherwise.

The `<label>` value is for descriptive use only. It is used in the log statements.

The `<id>` value is the market id as defined on the exchange. E.g the BTC-e BTC/USD market id is btc_usd - see https://btc-e.com/api/3/docs

The `<base-currency>` value is the currency short code for the base currency in the currency pair. When you buy or sell a
currency pair, you are performing that action on the base currency. The base currency is the commodity you are buying or
selling. E.g. in a BTC/USD market, the first currency (BTC) is the base currency and the second currency (USD) is the
counter currency.

The `<counter-currency>` value is the currency short code for the counter currency in the currency pair. This is also known
as the quote currency.

The `<enabled>` value allows you to toggle trading on the market. Remember, config changes are only applied on startup.

The `<trading-strategy>` value _must_ match a strategy `<id>` defined in your `strategies.xml` config.
Currently, BX-bot only supports 1 `<trading-strategy>` per `<market>`.

##### Strategies #####
You specify the Trading Strategies you wish to use in the 
[`strategies.xml`](./config/strategies.xml) file.

```xml
<trading-strategies>
    <strategy>
        <id>scalping-strategy</id>
        <label>Basic Scalping Strat</label>
        <description>A simple trend following scalper that buys at current BID price and sells at current
         ASK price, taking profit from the spread. The exchange fees are factored in.</description>
        <class-name>com.gazbert.bxbot.core.strategies.ExampleScalpingStrategy</class-name>
        <configuration>
            <config-item>
                <name>btc-buy-order-amount</name>
                <value>0.5</value>
            </config-item>
            <config-item>
                <name>minimumPercentageGain</name>
                <value>1</value>
            </config-item>
        </configuration>
    </strategy>
    <strategy>
        <id>macd-strategy</id>
        <label>MACD Based Strat</label>
        <description>Strat uses MACD data to take long position in USD.</description>
        <class-name>com.gazbert.bxbot.core.strategies.YourMacdStrategy</class-name>
        <configuration>
            <config-item>
                <name>btc-buy-order-amount</name>
                <value>0.5</value>
            </config-item>
            <config-item>
                <name>shortEmaInterval</name>
                <value>12</value>
            </config-item>
            <config-item>
                <name>longEmaInterval</name>
                <value>26</value>
            </config-item>
        </configuration>
    </strategy>
</trading-strategies>
```

All elements are mandatory unless stated otherwise.

The `<id>` value must be unique. The markets.xml `<market><trading-strategy>` entries cross-reference this.

The `<label>` value is for descriptive use only. It is used in the log statements.

The `<description>` value is optional and not used anywhere yet; a new Web UI will in the future.

For the `<class-name>` value, you must specify the fully qualified name of your Trading Strategy class for the
Trading Engine to inject on startup. The class _must_ be on the runtime classpath.

The `<configuration>` section is optional. It allows you to set custom key/value pair String config - this is passed
to your Trading Strategy when the bot starts up; see the _How do I write my own Trading Strategy?_ section.

##### Engine
The [`engine.xml`](./config/engine.xml) file is used to configure the Trading Engine.

```xml
<engine>
    <emergency-stop-currency>BTC</emergency-stop-currency>
    <emergency-stop-balance>1.0</emergency-stop-balance>
    <trade-cycle-interval>60</trade-cycle-interval>
</engine>
```

All elements are mandatory.

The `<emergency-stop-currency>` value must be set to prevent catastrophic loss on the exchange. 
This is normally the currency you intend to hold a long position in. It should be set to the currency short code for the
wallet, e.g. BTC, LTC, USD. This value can be case sensitive for some exchanges - check the Exchange Adapter documentation.

The `<emergency-stop-balance>` value must be set to prevent catastrophic loss on the exchange. 
The Trading Engine checks this value at the start of every trade cycle: if your `<emergency-stop-currency>` wallet balance on
the exchange drops below this value, the Trading Engine will log it, send an Email Alert (if configured) and then shutdown.

The `<trade-cycle-interval>` value is the interval in _seconds_ that the Trading Engine will wait/sleep before executing
each trade cycle. The minimum value is 1 second. Some exchanges allow you to hit them harder than others. However, while
their API documentation might say one thing, the reality is you might get socket timeouts and 5xx responses if you hit it
too hard - you cannot perform [low latency]("https://en.wikipedia.org/wiki/Low_latency_(capital_markets)") trading over 
the public internet ;-) I might have EMA/MACD strats running every 5 mins and 'scalping'
strats running every 60s on BTC-e. You'll need to experiment with the trade cycle interval for different exchanges.

##### Email Alerts
You specify the Email Alerts config in the 
[`email-alerts.xml`](./config/email-alerts.xml) file.

```xml
<email-alerts>
    <enabled>false</enabled>
    <smtp-config>
        <smtp-host>smtp.gmail.com</smtp-host>
        <smtp-tls-port>587</smtp-tls-port>
        <account-username>your.account.username@gmail.com</account-username>
        <account-password>your.account.password</account-password>
        <from-addr>from.addr@gmail.com</from-addr>
        <to-addr>to.addr@gmail.com</to-addr>
    </smtp-config>
</email-alerts>
```

This config is used to send email alerts when the bot is forced to shutdown due to an unexpected error occurring in the 
Trading Strategies or Exchange Adapters.

All elements are mandatory unless stated otherwise.

If `<enabled>` is set to 'true', the bot will load the optional `<smtp-config>` config. If `<enabled>` is set to 'false',
you can omit the `<smtp-config>` config.

If enabled, the bot will send email alerts to the `<to-addr>` if it needs to shutdown due to a critical error.

Sample SMTP config for using a Gmail account is shown above.

The email is sent using TLS.

#### Logging
Logging for the bot is provided by [log4j](http://logging.apache.org/log4j). The log file is written to `logs/bxbot.log` 
uses a rolling policy. It will create up to 7 archives on the same day (1-7) that are stored in a directory based on 
the current year and month, and will compress each archive using gzip. Once a file reaches 100 MB or a new day is started,
it is archived and a new log file is created. Only the last 90 archives are kept. The logging level is set at `info`. 
You can change this default logging configuration in the [`resources/log4j2.xml`](./resources/log4j2.xml) file.

I recommend running at `info` level, as `debug` level logging will produce a *lot* of
output from the Exchange Adapters; it's very handy for debugging, but not so good for your disk space!

### How do I write my own Trading Strategy?
_"Battle not with monsters, lest ye become a monster, and if you gaze into the abyss, the abyss gazes also into you."_ - Friedrich Nietzsche

The best place to start is with the sample Trading Strategy provided - see the latest 
[`BasicScalpingExampleStrategy`](./src/main/java/com/gazbert/bxbot/core/strategies/ExampleScalpingStrategy.java).
More information can be found
[here](http://www.investopedia.com/articles/active-trading/101014/basics-algorithmic-trading-concepts-and-examples.asp).

Your strategy must implement the [`TradingStrategy`](./src/main/java/com/gazbert/bxbot/core/api/strategy/TradingStrategy.java)
interface. This allows the Trading Engine to:

* inject your strategy on startup of the bot.
* pass any configuration (you set up in the `strategies.xml`) to your strategy.
* invoke your strategy during each trade cycle.

The Trading Engine will only send 1 thread through your Trading Strategy; you do not have to code for concurrency.

The project Javadoc will be useful too. It can be found in the `./target/apidocs` folder after running the Maven build -
see the _Build Guide_ section.

##### Making Trades
You use the [`TradingApi`](./src/main/java/com/gazbert/bxbot/core/api/trading/TradingApi.java)
to make trades etc. The API is passed to your Trading Strategy implementation `init` method when the bot starts up. 
See the Javadoc for full details of the API.

##### Error Handling
Your Trading Strategy implementation should throw a [`StrategyException`](./src/main/java/com/gazbert/bxbot/core/api/strategy/StrategyException.java)
whenever it 'breaks'. BX-bot's error handling policy is designed to fail hard and fast; it will log the error, send an
Email Alert (if configured), and shutdown.

Note that the inbuilt Exchange Adapters will (some more often than others!) throw an
[`ExchangeNetworkException`](./src/main/java/com/gazbert/bxbot/core/api/trading/ExchangeNetworkException.java)
if they encounter network issues connecting with the exchange. Your strategy should always catch this exception and
choose what to do next, e.g. retry the previous Trading API call, or 'swallow' the exception and wait until the Trading
Engine invokes the strategy again at the next trade cycle.

##### Configuration
You specify the Trading Strategies you wish to use in the `strategies.xml` file - see the main _Configuration_ section 
for full details.

The optional `<configuration>` section in the `strategies.xml` allows you to set key/value pair String config to pass to
your Trading Strategy implementation.

On startup, the Trading Engine will pass the config to your Trading Strategy's `init` method in the `StrategyConfig` arg. 

##### Dependencies
Your Trading Strategy implementation has a compile-time dependency on the [Strategy API](./src/main/java/com/gazbert/bxbot/core/api/strategy)
and the [Trading API](./src/main/java/com/gazbert/bxbot/core/api/trading).

The inbuilt [`BasicScalpingExampleStrategy`](./src/main/java/com/gazbert/bxbot/core/strategies/ExampleScalpingStrategy.java)
also has a compile-time dependency on log4j and Google Guava.

##### Packaging & Deployment #####
To get going fast, you can code your Trading Strategy and place it in the [com.gazbert.bxbot.core.strategies](./src/main/java/com/gazbert/bxbot/core/strategies)
package alongside the example strategy. When you build the project, your Trading Strategy will be included in the BX-bot jar. 
You can also create your own jar for your strats, e.g. `my-strats.jar`, and include it on BX-bot's runtime classpath -
see the _Installation Guide_ for how to do this.

### How do I write my own Exchange Adapter?
The best place to start is with one of the sample Exchange Adapters provided - see the latest [`BitstampExchangeAdapter`](./src/main/java/com/gazbert/bxbot/core/exchanges/BitstampExchangeAdapter.java)
for example.

Your adapter must implement the [`TradingApi`](./src/main/java/com/gazbert/bxbot/core/api/trading/TradingApi.java)
and the [`ExchangeAdapter`](./src/main/java/com/gazbert/bxbot/core/api/exchange/ExchangeAdapter.java)
interfaces. This allows for:

* the main Trading Engine to inject your adapter on startup and initialise it with config from the `exchange.xml` file.
* the Trading Strategies to invoke your adapter's implementation of the `TradingApi` during each trade cycle.

[`AbstractExchangeAdapter`](./src/main/java/com/gazbert/bxbot/core/exchanges/AbstractExchangeAdapter.java)
is a handy base class that all the inbuilt Exchange Adapters extend - it could be useful.

The Trading Engine will only send 1 thread through your Exchange Adapter; you do not have to code for concurrency.

The project Javadoc will be useful too. It can be found in the `./target/apidocs` folder after running the Maven build -
see the _Build Guide_ section.

##### Error Handling
Your Exchange Adapter implementation should throw a [`TradingApiException`](./src/main/java/com/gazbert/bxbot/core/api/trading/TradingApiException.java)
whenever it breaks; the Trading Strategies should catch this and decide how they want to proceed.

The Trading API provides an [`ExchangeNetworkException`](./src/main/java/com/gazbert/bxbot/core/api/trading/ExchangeNetworkException.java)
for adapters to throw when they cannot connect to the exchange to make Trading API calls. This allows for
Trading Strategies to recover from temporary network failures. The `exchange.xml` config file has an optional `<network-config>`
section, which contains `<non-fatal-error-codes>` and `<non-fatal-error-messages>` elements - these can be used to tell the
adapter when to throw the exception.

The first release of the bot is _single-threaded_ for simplicity. The downside to this is that if an API call to the 
exchange gets blocked on IO, BX-bot will get stuck until your Exchange Adapter frees the block. The Trading API provides
an `ExchangeNetworkException` for your adapter to throw if it times-out connecting to the exchange. It is your responsibility to free up any blocked
connections - see the [`AbstractExchangeAdapter`](./src/main/java/com/gazbert/bxbot/core/exchanges/AbstractExchangeAdapter.java)
for an example how to do this.

The Trading Engine will also call your adapter directly when performing the _Emergency Stop_ check to see if your 
`<emergency-stop-currency>` wallet balance on the exchange drops below the configured `<emergency-stop-value>` value. If this call to the
[`TradingApi`](./src/main/java/com/gazbert/bxbot/core/api/trading/TradingApi.java)
`getBalanceInfo()` fails and is not due to a `TradingApiException`, the Trading Engine will log the error, send an 
Email Alert (if configured), and shutdown. If the API call failed due to an `ExchangeNetworkException`, the 
Trading Engine will log the error and sleep until the next trade cycle.

##### Configuration
You provide your Exchange Adapter details in the `exchange.xml` file - see the main _Configuration_ section for full details.

##### Dependencies
Your Exchange Adapter implementation has a compile-time dependency on the [Trading API](./src/main/java/com/gazbert/bxbot/core/api/trading/TradingApi.java).

The inbuilt Exchange Adapters also have compile-time dependencies on log4j, Google Gson, and Google Guava.

##### Packaging & Deployment
To get going fast, you can code your Exchange Adapter and place it in the [com.gazbert.bxbot.core.exchanges](./src/main/java/com/gazbert/bxbot/core/exchanges)
package alongside the other inbuilt adapters. When you build the project, your Exchange Adapter will be included in the BX-bot jar. 
You can also create your own jar for your adapters, e.g. `my-adapters.jar`, and include it on BX-bot's runtime classpath -
see the _Installation Guide_ for how to do this.

## Build Guide

A Maven `pom.xml` is included for building the bot.

1. Clone the BX-bot repo locally - the [Releases](https://github.com/gazbert/bxbot/releases) page has the stable builds.
1. Open the `./config` XML files and configure them as required.
1. If you plan on using Trading Strategies or Exchange Adapters that are packaged in separate jar files, you'll need to add
   the dependency in the `pom.xml` file - see the commented out dependency examples inside it.
1. Run `mvn assembly:assembly` to build the bot and produce the distribution artifacts `bxbot-core-<version>-dist.tar.gz`
   and `bxbot-core-<version>-dist.zip`. Take a look at the Javadoc in the `./target/apidocs` folder after running this.

## Installation Guide

1. Prerequisite: [Oracle JDK 1.8](http://www.oracle.com/technetwork/java/javase/downloads/index-jsp-138363.html) needs to be installed
   on the machine you want to run the bot.  
1. Copy either the `bxbot-core-<version>-dist.tar.gz` or the `bxbot-core-<version>-dist.zip` onto the machine you 
   want to run the bot. Unzip it into a folder of your choice.
1. To start the bot: `./bxbot.sh start` ; to stop the bot: `./bxbot.sh stop`
 
## Coming Soon...
The following features are in the pipeline:

- REST API for configuring the bot.
- Web UI for configuring the bot.
- Admin app - a microservice for administering multiple bots in the cloud.
- Trade Analysis app - a microservice that will feed off trading events sent by the bots.
- Android app for administering bots.

See the main project [Issue Tracker](https://github.com/gazbert/bxbot/issues) for timescales and progress.

<|MERGE_RESOLUTION|>--- conflicted
+++ resolved
@@ -1,10 +1,6 @@
 # BX-bot
 
-<<<<<<< HEAD
-_14 August 2016 - this is a development branch. See master branch for latest stable code._
-=======
 [![Build Status](https://travis-ci.org/gazbert/bxbot.svg?branch=master)](https://travis-ci.org/gazbert/bxbot)
->>>>>>> 6bd2e511
 
 ## What is BX-bot?
 BX-bot (_Bex_) is a simple Java automated trading bot for trading [Bitcoin](https://bitcoin.org) on 
