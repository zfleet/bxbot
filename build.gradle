--- conflicted
+++ resolved
@@ -21,11 +21,7 @@
 
 ext.versions = [
         springBootVersion:'1.5.4.RELEASE',
-<<<<<<< HEAD
-        springCoreVersion:'4.3.7.RELEASE'
-=======
         springCoreVersion:'4.3.10.RELEASE'
->>>>>>> 29399c7e
 ]
 
 ext.libraries = [
